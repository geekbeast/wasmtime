//! Implements the `wasi-nn` API for the WITX ("preview1") ABI.
//!
//! `wasi-nn` was never included in the official "preview1" snapshot, but this
//! module implements the ABI that is compatible with "preview1".
//!
//! The only export from this module is [`add_to_linker`]. To implement it, this
//! module proceeds in steps:
//! 1. generate all of the Wiggle glue code into a `gen::*` namespace
//! 2. wire up the `gen::*` glue to the context state, delegating actual
//!    computation to a `Backend`
//! 3. wrap up with some conversions, i.e., from `gen::*` types to this crate's
//!    [`types`].
//!
//! [`types`]: crate::wit::types

<<<<<<< HEAD
// Generate the traits and types of wasi-nn in several Rust modules (e.g. `types`).
wiggle::from_witx!({
    witx: ["$WASI_ROOT/wasi-nn.witx"],
    errors: { nn_errno => WasiNnError },
    async: { wasi_ephemeral_nn::compute, wasi_ephemeral_nn::load_by_name },
});
=======
use crate::ctx::{UsageError, WasiNnCtx, WasiNnError, WasiNnResult as Result};
use wiggle::GuestPtr;
>>>>>>> b9134e21

pub use gen::wasi_ephemeral_nn::add_to_linker;

/// Generate the traits and types from the `wasi-nn` WITX specification.
mod gen {
    use super::*;
    wiggle::from_witx!({
        witx: ["$WASI_ROOT/wasi-nn.witx"],
        errors: { nn_errno => WasiNnError }
    });

    /// Additionally, we must let Wiggle know which of our error codes
    /// represents a successful operation.
    impl wiggle::GuestErrorType for types::NnErrno {
        fn success() -> Self {
            Self::Success
        }
    }

    /// Convert the host errors to their WITX-generated type.
    impl<'a> types::UserErrorConversion for WasiNnCtx {
        fn nn_errno_from_wasi_nn_error(
            &mut self,
            e: WasiNnError,
        ) -> anyhow::Result<types::NnErrno> {
            tracing::debug!("host error: {:?}", e);
            match e {
                WasiNnError::BackendError(_) => unimplemented!(),
                WasiNnError::GuestError(_) => unimplemented!(),
                WasiNnError::UsageError(_) => unimplemented!(),
            }
        }
    }
}

/// Wire up the WITX-generated trait to the `wasi-nn` host state.
impl<'a> gen::wasi_ephemeral_nn::WasiEphemeralNn for WasiNnCtx {
    fn load<'b>(
        &mut self,
        builders: &gen::types::GraphBuilderArray<'_>,
        encoding: gen::types::GraphEncoding,
        target: gen::types::ExecutionTarget,
    ) -> Result<gen::types::Graph> {
        let graph = if let Some(backend) = self.backends.get_mut(&encoding.try_into()?) {
            // Retrieve all of the "builder lists" from the Wasm memory (see
            // $graph_builder_array) as slices for a backend to operate on.
            let mut slices = vec![];
            for builder in builders.iter() {
                let slice = builder?
                    .read()?
                    .as_slice()?
                    .expect("cannot use with shared memories; see https://github.com/bytecodealliance/wasmtime/issues/5235 (TODO)");
                slices.push(slice);
            }
            let slice_refs = slices.iter().map(|s| s.as_ref()).collect::<Vec<_>>();
            backend.load(&slice_refs, target.into())?
        } else {
            return Err(UsageError::InvalidEncoding(encoding.into()).into());
        };
        let graph_id = self.graphs.insert(graph);
        Ok(graph_id.into())
    }

    fn load_by_name<'b>(&mut self, _name: &wiggle::GuestPtr<'b, str>) -> Result<gen::types::Graph> {
        todo!()
    }

    fn init_execution_context(
        &mut self,
        graph_id: gen::types::Graph,
    ) -> Result<gen::types::GraphExecutionContext> {
        let exec_context = if let Some(graph) = self.graphs.get_mut(graph_id.into()) {
            graph.init_execution_context()?
        } else {
            return Err(UsageError::InvalidGraphHandle.into());
        };

        let exec_context_id = self.executions.insert(exec_context);
        Ok(exec_context_id.into())
    }

    fn set_input<'b>(
        &mut self,
        exec_context_id: gen::types::GraphExecutionContext,
        index: u32,
        tensor: &gen::types::Tensor<'b>,
    ) -> Result<()> {
        if let Some(exec_context) = self.executions.get_mut(exec_context_id.into()) {
            let tensor = crate::wit::types::Tensor {
                dimensions: tensor.dimensions.to_vec()?,
                tensor_type: tensor.type_.into(),
                data: tensor.data.to_vec()?,
            };
            Ok(exec_context.set_input(index, &tensor)?)
        } else {
            Err(UsageError::InvalidGraphHandle.into())
        }
    }

    fn compute(&mut self, exec_context_id: gen::types::GraphExecutionContext) -> Result<()> {
        if let Some(exec_context) = self.executions.get_mut(exec_context_id.into()) {
            Ok(exec_context.compute()?)
        } else {
            Err(UsageError::InvalidExecutionContextHandle.into())
        }
    }

    fn get_output<'b>(
        &mut self,
        exec_context_id: gen::types::GraphExecutionContext,
        index: u32,
        out_buffer: &GuestPtr<'_, u8>,
        out_buffer_max_size: u32,
    ) -> Result<u32> {
        if let Some(exec_context) = self.executions.get_mut(exec_context_id.into()) {
            let mut destination = out_buffer
                .as_array(out_buffer_max_size)
                .as_slice_mut()?
                .expect("cannot use with shared memories; see https://github.com/bytecodealliance/wasmtime/issues/5235 (TODO)");
            Ok(exec_context.get_output(index, &mut destination)?)
        } else {
            Err(UsageError::InvalidGraphHandle.into())
        }
    }
}

// Implement some conversion from `witx::types::*` to this crate's version.

impl TryFrom<gen::types::GraphEncoding> for crate::backend::BackendKind {
    type Error = UsageError;
    fn try_from(value: gen::types::GraphEncoding) -> std::result::Result<Self, Self::Error> {
        match value {
            gen::types::GraphEncoding::Openvino => Ok(crate::backend::BackendKind::OpenVINO),
            _ => Err(UsageError::InvalidEncoding(value.into())),
        }
    }
}
impl From<gen::types::ExecutionTarget> for crate::wit::types::ExecutionTarget {
    fn from(value: gen::types::ExecutionTarget) -> Self {
        match value {
            gen::types::ExecutionTarget::Cpu => crate::wit::types::ExecutionTarget::Cpu,
            gen::types::ExecutionTarget::Gpu => crate::wit::types::ExecutionTarget::Gpu,
            gen::types::ExecutionTarget::Tpu => crate::wit::types::ExecutionTarget::Tpu,
        }
    }
}
impl From<gen::types::GraphEncoding> for crate::wit::types::GraphEncoding {
    fn from(value: gen::types::GraphEncoding) -> Self {
        match value {
            gen::types::GraphEncoding::Openvino => crate::wit::types::GraphEncoding::Openvino,
            gen::types::GraphEncoding::Onnx => crate::wit::types::GraphEncoding::Onnx,
            gen::types::GraphEncoding::Tensorflow => crate::wit::types::GraphEncoding::Tensorflow,
            gen::types::GraphEncoding::Pytorch => crate::wit::types::GraphEncoding::Pytorch,
            gen::types::GraphEncoding::Tensorflowlite => {
                crate::wit::types::GraphEncoding::Tensorflowlite
            }
            gen::types::GraphEncoding::Autodetect => todo!("autodetect not supported"),
        }
    }
}
impl From<gen::types::TensorType> for crate::wit::types::TensorType {
    fn from(value: gen::types::TensorType) -> Self {
        match value {
            gen::types::TensorType::F16 => crate::wit::types::TensorType::Fp16,
            gen::types::TensorType::F32 => crate::wit::types::TensorType::Fp32,
            gen::types::TensorType::U8 => crate::wit::types::TensorType::U8,
            gen::types::TensorType::I32 => crate::wit::types::TensorType::I32,
        }
    }
}<|MERGE_RESOLUTION|>--- conflicted
+++ resolved
@@ -12,18 +12,8 @@
 //!    [`types`].
 //!
 //! [`types`]: crate::wit::types
-
-<<<<<<< HEAD
-// Generate the traits and types of wasi-nn in several Rust modules (e.g. `types`).
-wiggle::from_witx!({
-    witx: ["$WASI_ROOT/wasi-nn.witx"],
-    errors: { nn_errno => WasiNnError },
-    async: { wasi_ephemeral_nn::compute, wasi_ephemeral_nn::load_by_name },
-});
-=======
 use crate::ctx::{UsageError, WasiNnCtx, WasiNnError, WasiNnResult as Result};
 use wiggle::GuestPtr;
->>>>>>> b9134e21
 
 pub use gen::wasi_ephemeral_nn::add_to_linker;
 
@@ -32,7 +22,8 @@
     use super::*;
     wiggle::from_witx!({
         witx: ["$WASI_ROOT/wasi-nn.witx"],
-        errors: { nn_errno => WasiNnError }
+        errors: { nn_errno => WasiNnError },
+        async: { wasi_ephemeral_nn::compute, wasi_ephemeral_nn::load_by_name },
     });
 
     /// Additionally, we must let Wiggle know which of our error codes
