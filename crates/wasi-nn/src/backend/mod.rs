--- conflicted
+++ resolved
@@ -2,29 +2,21 @@
 //! this crate. The `Box<dyn ...>` types returned by these interfaces allow
 //! implementations to maintain backend-specific state between calls.
 
-<<<<<<< HEAD
 mod kserve;
 mod openvino;
 
 use self::openvino::OpenvinoBackend;
 use crate::backend::kserve::{KServeBackend, KServeClient};
-use crate::wit::types::{ExecutionTarget, Tensor};
-use crate::{ExecutionContext, Graph, GraphRegistry};
+use crate::wit::types::{ExecutionTarget, GraphEncoding, Tensor};
+use crate::{Backend, ExecutionContext, Graph, GraphRegistry};
 use std::{error::Error, fmt, path::Path, str::FromStr};
-=======
-pub mod openvino;
+use std::path::Path;
 
-use self::openvino::OpenvinoBackend;
-use crate::wit::types::{ExecutionTarget, GraphEncoding, Tensor};
-use crate::{Backend, ExecutionContext, Graph};
-use std::path::Path;
->>>>>>> 7aebb922
 use thiserror::Error;
 use wiggle::async_trait_crate::async_trait;
 use wiggle::GuestError;
 
 /// Return a list of all available backend frameworks.
-<<<<<<< HEAD
 pub fn list() -> Vec<(BackendKind, Box<dyn Backend>)> {
     vec![
         (BackendKind::OpenVINO, Box::new(OpenvinoBackend::default())),
@@ -34,10 +26,6 @@
 
 pub fn build_kserve_registry(server_url: &String) -> Box<dyn GraphRegistry> {
     Box::new(KServeBackend { server_url: server_url.clone(), ..Default::default() })
-=======
-pub fn list() -> Vec<crate::Backend> {
-    vec![Backend::from(OpenvinoBackend::default())]
->>>>>>> 7aebb922
 }
 
 /// A [Backend] contains the necessary state to load [Graph]s.
@@ -66,12 +54,8 @@
 }
 
 /// A [BackendExecutionContext] performs the actual inference; this is the
-<<<<<<< HEAD
 /// backing implementation for a [crate::witx::types::GraphExecutionContext].
 #[async_trait]
-=======
-/// backing implementation for a user-facing execution context.
->>>>>>> 7aebb922
 pub trait BackendExecutionContext: Send + Sync {
     fn set_input(&mut self, index: u32, tensor: &Tensor) -> Result<(), BackendError>;
     async fn compute(&mut self) -> Result<(), BackendError>;
@@ -90,7 +74,6 @@
     InvalidNumberOfBuilders(usize, usize),
     #[error("Not enough memory to copy tensor data of size: {0}")]
     NotEnoughMemory(usize),
-<<<<<<< HEAD
     #[error("Unsupoprted operation: {0}")]
     UnsupportedOperation(&'static str),
 }
@@ -120,7 +103,4 @@
     }
 }
 
-impl Error for BackendKindParseError {}
-=======
-}
->>>>>>> 7aebb922
+impl Error for BackendKindParseError {}