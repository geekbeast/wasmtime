--- conflicted
+++ resolved
@@ -1,20 +1,8 @@
-<<<<<<< HEAD
-//! Implements the base structure (i.e. [WasiNnCtx]) that will provide the
-//! implementation of the wasi-nn API.
-use crate::api::{Backend, BackendError, BackendExecutionContext, BackendGraph};
-use crate::openvino::OpenvinoBackend;
-use crate::r#impl::UsageError;
-use crate::witx::types::{ExecutionTarget, Graph, GraphEncoding, GraphExecutionContext};
-use std::collections::HashMap;
-use std::hash::Hash;
-=======
 //! Implements the host state for the `wasi-nn` API: [WasiNnCtx].
-
 use crate::backend::{self, Backend, BackendError, BackendKind};
 use crate::wit::types::GraphEncoding;
 use crate::{ExecutionContext, Graph};
 use std::{collections::HashMap, hash::Hash};
->>>>>>> b9134e21
 use thiserror::Error;
 use wiggle::GuestError;
 
@@ -24,27 +12,9 @@
 
 /// Capture the state necessary for calling into the backend ML libraries.
 pub struct WasiNnCtx {
-<<<<<<< HEAD
-    pub(crate) backends: HashMap<u8, Box<dyn Backend>>,
-    pub(crate) graphs: Table<Graph, Box<dyn BackendGraph>>,
-    pub(crate) executions: Table<GraphExecutionContext, Box<dyn BackendExecutionContext>>,
-    pub(crate) model_registry: HashMap<String, RegisteredModel>,
-    pub(crate) loaded_models: HashMap<String, LoadedModel>,
-}
-
-pub(crate) struct RegisteredModel {
-    pub(crate) model_bytes: Vec<Vec<u8>>,
-    pub(crate) encoding: GraphEncoding,
-    pub(crate) target: ExecutionTarget,
-}
-
-pub(crate) struct LoadedModel {
-    pub(crate) graph: Graph,
-=======
     pub(crate) backends: Backends,
     pub(crate) graphs: Table<GraphId, Graph>,
     pub(crate) executions: Table<GraphExecutionContextId, ExecutionContext>,
->>>>>>> b9134e21
 }
 
 impl WasiNnCtx {
@@ -54,18 +24,12 @@
             backends,
             graphs: Table::default(),
             executions: Table::default(),
-<<<<<<< HEAD
-            model_registry: HashMap::new(),
-            loaded_models: HashMap::new(),
-        })
-=======
         }
     }
 }
 impl Default for WasiNnCtx {
     fn default() -> Self {
         WasiNnCtx::new(backend::list().into_iter().collect())
->>>>>>> b9134e21
     }
 }
 
