[package]
name = "wasmtime-wasi-nn"
version.workspace = true
authors.workspace = true
description = "Wasmtime implementation of the wasi-nn API"
documentation = "https://docs.rs/wasmtime-wasi-nn"
license = "Apache-2.0 WITH LLVM-exception"
categories = ["wasm", "computer-vision"]
keywords = ["webassembly", "wasm", "neural-network"]
repository = "https://github.com/bytecodealliance/wasmtime"
readme = "README.md"
edition.workspace = true

[dependencies]
# These dependencies are necessary for the WITX-generation macros to work:
anyhow = { workspace = true }
wiggle = { workspace = true }
<<<<<<< HEAD
wit-bindgen = {workspace = true }
wit-component = { workspace = true }
wasmtime = { workspace = true }
wasmtime-wasi = { workspace = true, features = ["tokio"] }
=======

# This dependency is necessary for the WIT-generation macros to work:
wasmtime = { workspace = true, features = ["component-model"] }

>>>>>>> b9134e21
# These dependencies are necessary for the wasi-nn implementation:
tracing = { workspace = true }
openvino = { version = "0.5.0", features = ["runtime-linking"] }
thiserror = { workspace = true }
hyper = { version = "1.0.0-rc.3", features = ["full"] }
http-body-util = "0.1.0-rc.3"
serde = { workspace = true }
serde_json = { workspace = true }
tokio = { version = "1.8.0", features = ["rt", "time", "macros", "rt-multi-thread", "net"] }

[build-dependencies]
walkdir = { workspace = true }<|MERGE_RESOLUTION|>--- conflicted
+++ resolved
@@ -15,17 +15,11 @@
 # These dependencies are necessary for the WITX-generation macros to work:
 anyhow = { workspace = true }
 wiggle = { workspace = true }
-<<<<<<< HEAD
-wit-bindgen = {workspace = true }
-wit-component = { workspace = true }
-wasmtime = { workspace = true }
-wasmtime-wasi = { workspace = true, features = ["tokio"] }
-=======
 
+#wasmtime-wasi = { workspace = true, features = ["tokio"] }
 # This dependency is necessary for the WIT-generation macros to work:
 wasmtime = { workspace = true, features = ["component-model"] }
 
->>>>>>> b9134e21
 # These dependencies are necessary for the wasi-nn implementation:
 tracing = { workspace = true }
 openvino = { version = "0.5.0", features = ["runtime-linking"] }
